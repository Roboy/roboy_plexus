#pragma once

#include <ros/ros.h>
#include <vector>
#include <roboy_plexus/myoControl.hpp>
#include "roboy_plexus/controlActions.hpp"
#include <roboy_plexus/am4096.hpp>
#include <roboy_plexus/Adafruit_LSM9DS1.hpp>
#include <roboy_communication_middleware/ADCvalue.h>
#include <roboy_communication_middleware/ControlMode.h>
#include <roboy_communication_middleware/DarkRoom.h>
#include <roboy_communication_middleware/DarkRoomOOTX.h>
#include <roboy_communication_middleware/HandCommand.h>
#include <roboy_communication_middleware/JointStatus.h>
#include <roboy_communication_middleware/MagneticSensor.h>
#include <roboy_communication_middleware/MotorAngle.h>
#include <roboy_communication_middleware/MotorCalibrationService.h>
#include <roboy_communication_middleware/MotorCommand.h>
#include <roboy_communication_middleware/MotorStatus.h>
#include <roboy_communication_middleware/MotorConfigService.h>
#include <roboy_communication_middleware/SetInt16.h>
#include <roboy_communication_control/Behavior.h>
#include <roboy_communication_control/StartRecordTrajectory.h>
//#include <roboy_communication_control/StopRecordTrajectory.h>
#include <roboy_communication_control/PerformMovement.h>
#include <roboy_communication_control/PerformBehavior.h>
#include <roboy_communication_control/PerformActions.h>
#include <roboy_communication_control/ListItems.h>
#include <std_srvs/SetBool.h>
#include <std_msgs/Bool.h>
#include <std_msgs/Float32MultiArray.h>
#include <std_msgs/Empty.h>
#include <sensor_msgs/Imu.h>
#include <thread>
#include <map>
#include <chrono>
#include <algorithm>
#include <roboy_plexus/ADXL345.h>
#include <linux/i2c-dev.h>
#include <sys/ioctl.h>
#include "hwlib.h"
#include "roboy_plexus/half.hpp"
#include "roboy_plexus/CRC32.h"
#include <bitset>
#include "roboy_plexus/A1335.hpp"
#include "roboy_plexus/tlv493d.hpp"
#include <sys/types.h>
#include <dirent.h>
<<<<<<< HEAD
//#include "roboy_plexus/udpServer.hpp"
#include "roboy_plexus/handControl.hpp"
=======

>>>>>>> 34b9dc82

#define NUM_SENSORS 32
#define NUMBER_OF_LOADCELLS 8

#pragma pack(1) // we need this, otherwise the ootx union will be padded and the checksum test fails

using namespace std;
using namespace chrono;
using half_float::half;

static vector<int32_t*> DEFAULT_POINTER_VECTOR;
static vector<int32_t> DEFAULT_VECTOR;
static vector<vector<int32_t>> DEFAULT_VECTOR_VECTOR;
/** @defgroup test The First Group
 *  This is the first group
 *  @{
 */
class RoboyPlexus{
public:
<<<<<<< HEAD
    RoboyPlexus(vector<int32_t *> &myo_base, vector<int32_t*> &i2c_base = DEFAULT_POINTER_VECTOR,
                int32_t* darkroom_base = nullptr, vector<int32_t *> &darkroom_ootx_addr = DEFAULT_POINTER_VECTOR,
=======
    RoboyPlexus(boost::shared_ptr<MyoControl> myoControl_, vector<int32_t*> &i2c_base = DEFAULT_POINTER_VECTOR,
                vector<vector<int32_t>> &deviceIDs = DEFAULT_VECTOR_VECTOR, int32_t* darkroom_base = nullptr,
                vector<int32_t *> &darkroom_ootx_addr = DEFAULT_POINTER_VECTOR,
>>>>>>> 34b9dc82
                int32_t *adc_base = nullptr);
    ~RoboyPlexus();
private:
    /**
     * Publishes IMU data
     */
    void gsensorPublisher();
    /**
     * Publishes ADC values
     */
    void adcPublisher();
    /**
     * Publishes lighthouse sensor values
     */
    void darkRoomPublisher();
    /**
     * Publishes decoded lighthouse ootx data
     */
    void darkRoomOOTXPublisher();
    /**
     * Publishes joint angles
     */
    void jointStatusPublisher();
    /**
     * Publishes motor angles
     */
    void motorAnglePublisher();
    /**
     * Publishes information about motors
     */
    void motorStatusPublisher();
    /**
     * Publishes 3d magnetic information about shoulder joint
     */
    void magneticShoulderJointPublisher();
    /**
     * Callback for motor command
     * @param msg motor command
     */
    void motorCommandCB(const roboy_communication_middleware::MotorCommand::ConstPtr &msg);

    /**
     * Callback for hand command
     * @param msg hand command
     */
    void handCommandCB(const roboy_communication_middleware::HandCommand::ConstPtr &msg);
    /**
     * Service for changing motor PID parameters
     * @param req PID parameters
     * @param res success
     * @return success
     */
    bool MotorConfigService(roboy_communication_middleware::MotorConfigService::Request  &req,
                            roboy_communication_middleware::MotorConfigService::Response &res);
    /**
     * Service for changing the control mode of motors, perviously set PID parameters are restored
     * @param req control mode
     * @param res
     * @return success
     */
    bool ControlModeService(roboy_communication_middleware::ControlMode::Request  &req,
                            roboy_communication_middleware::ControlMode::Response &res);
    /**
     * Service for motor spring calibration, samples the spring space for a requested amount of time and estimates spring coefficients
     * @param req
     * @param res
     * @return
     */
    bool MotorCalibrationService(roboy_communication_middleware::MotorCalibrationService::Request  &req,
                            roboy_communication_middleware::MotorCalibrationService::Response &res);
    /**
     * Emergency stop service, zeros all PID gains, causing all motors to stop, PID parameters and control mode are restored on release
     * @param req
     * @param res
     * @return
     */
    bool EmergencyStopService(std_srvs::SetBool::Request  &req,
                              std_srvs::SetBool::Response &res);
    /**
     * Motor setpoints trajectory recording callback.
     * @param msg
     * @return
     */
    void StartRecordTrajectoryCB(const roboy_communication_control::StartRecordTrajectory::ConstPtr &msg);
    /**
     * Callback stops recording the trajectory
     * @param msg
     * @return
     */
    void StopRecordTrajectoryCB(const std_msgs::Empty::ConstPtr &msg);


    /**
     * Callback saves behavior
     * @param msg
     */
    void SaveBehaviorCB(const roboy_communication_control::Behavior &msg);

    /**
     * Service replays the trajectory
     * @param req
     * @param res
     * @return
     */
    bool ReplayTrajectoryService(roboy_communication_control::PerformMovement::Request &req,
                                     roboy_communication_control::PerformMovement::Response &res);

    /**
     * Service executes behavior (a set of trajectories possibly combined with pauses)
     * @param req
     * @param res
     * @return
     */
    bool ExecuteActionsService(roboy_communication_control::PerformActions::Request &req,
                                 roboy_communication_control::PerformActions::Response &res);

    /**
     * Service executes behavior (by name)
     * @param req
     * @param res
     * @return
     */
    bool ExecuteBehaviorService(roboy_communication_control::PerformBehavior::Request &req,
                                roboy_communication_control::PerformBehavior::Response &res);

    /**
     * Stops replaying the trajectory
     * @param msg
     */
    void EnablePlaybackCB(const std_msgs::Bool::ConstPtr &msg);


    /**
     * Service return a list of files in the requested folder
     * @param req
     * @param res
     * @return
     */
    bool ListExistingItemsService(roboy_communication_control::ListItems::Request &req,
                                  roboy_communication_control::ListItems::Response &res);

    /**
     * Service returns the list of actions in the requested behavior
     * @param req
     * @param res
     * @return
     */
    bool ExpandBehaviorService(roboy_communication_control::ListItems::Request &req,
                                  roboy_communication_control::ListItems::Response &res);


    /**
     * Service sets displacement for all motors
     * @param req
     * @param res
     * @return
     */
    bool SetDisplacementForAll(roboy_communication_middleware::SetInt16::Request &req,
                               roboy_communication_middleware::SetInt16::Request &res);



private:
    /**
     * Reverses the bit order of a byte, eg. 0b00001011 -> 0b11010000
     * @param b input byte
     * @return reversed byte
     */
    inline uint8_t reverse(uint8_t b) {
        b = (b & 0xF0) >> 4 | (b & 0x0F) << 4;
        b = (b & 0xCC) >> 2 | (b & 0x33) << 2;
        b = (b & 0xAA) >> 1 | (b & 0x55) << 1;
        return b;
    }
    /**
     * Reverses the bit order of each byte in a 4 byte uint32_t
     * @param b input
     * @return reversed uint32_t
     */
    inline uint32_t reverse(uint32_t b){
        uint32_t a = (uint32_t)((uint8_t)reverse((uint8_t)(b>>24&0xff))<<24|(uint8_t)reverse((uint8_t)(b>>16&0xff))<<16|
                (uint8_t)reverse((uint8_t)(b>>8&0xff))<<8|(uint8_t)reverse((uint8_t)(b&0xff)));
        return a;
    }
    // helper functions for reading the IMU
    bool ADXL345_REG_WRITE(int file, uint8_t address, uint8_t value);
    bool ADXL345_REG_READ(int file, uint8_t address,uint8_t *value);
    bool ADXL345_REG_MULTI_READ(int file, uint8_t readaddr,uint8_t readdata[], uint8_t len);
    bool ADXL345_Init(int file);
    bool ADXL345_IsDataReady(int file);
    bool ADXL345_XYZ_Read(int file, uint16_t szData16[3]);
    bool ADXL345_IdRead(int file, uint8_t *pId);

    ros::NodeHandlePtr nh;
    boost::shared_ptr<ros::AsyncSpinner> spinner;
<<<<<<< HEAD
    ros::Subscriber motorCommand_sub, startRecordTrajectory_sub, stopRecordTrajectory_sub, saveBehavior_sub, handCommand_sub;
=======
    ros::Subscriber motorCommand_sub, startRecordTrajectory_sub, stopRecordTrajectory_sub, saveBehavior_sub,
            enablePlayback_sub;
>>>>>>> 34b9dc82
    ros::Publisher motorStatus_pub, darkroom_pub, darkroom_ootx_pub, jointStatus_pub, adc_pub, gsensor_pub,
            motorAngle_pub, magneticSensor_pub;
    ros::ServiceServer motorConfig_srv, controlMode_srv, emergencyStop_srv, motorCalibration_srv,
            replayTrajectory_srv, executeActions_srv, executeBehavior_srv,
            setDisplacementForAll_srv, listExistingTrajectories_srv, listExistingBehaviors_srv, expandBehavior_srv;
    map<int, int> setPoint_backup;
    map<int,map<int,control_Parameters_t>> control_params_backup;
    map<int, int> control_mode, control_mode_backup;
    boost::shared_ptr<MyoControl> myoControl;
    HandControlPtr handControl;
    boost::shared_ptr<std::thread> adcThread, darkRoomThread, darkRoomOOTXThread, jointStatusThread, motorStatusThread,
            gsensor_thread, motorAngleThread, magneticsShoulderThread;
    bool keep_publishing = true;
    int32_t *darkroom_base, *adc_base;
    vector<int32_t*> myo_base, i2c_base, darkroom_ootx_addr;
    vector<vector<int32_t>> deviceIDs;

    bool emergency_stop = false;
    vector<boost::shared_ptr<AM4096>> jointAngle; // joint angle sensors
    vector<boost::shared_ptr<A1335>> motorAngle; // motor angle of new motor units
    int file;
    const char *filename = "/dev/i2c-0";
    uint8_t id;
    bool bSuccess;
    const int mg_per_digi = 4;
    uint16_t szXYZ[3];
    int cnt=0, max_cnt=0;

    union {
        uint8_t data[33];
        struct {
            uint16_t fw_version;        // 0x00
            uint32_t ID;                // 0x02
            uint16_t fcal_0_phase;      // 0x06
            uint16_t fcal_1_phase;      // 0x08
            uint16_t fcal_0_tilt;       // 0x0A
            uint16_t fcal_1_tilt;       // 0x0C
            uint8_t unlock_count;       // 0x0E
            uint8_t hw_version;         // 0x0F
            uint16_t fcal_0_curve;      // 0x10
            uint16_t fcal_1_curve;      // 0x12
            int8_t accel_dir_x;         // 0x14
            int8_t accel_dir_y;         // 0x15
            int8_t accel_dir_z;         // 0x16
            uint16_t fcal_0_gibphase;   // 0x17
            uint16_t fcal_1_gibphase;   // 0x19
            uint16_t fcal_0_gibmag;     // 0x1B
            uint16_t fcal_1_gibmag;     // 0x1D
            uint8_t mode;               // 0x1F
            uint8_t faults;             // 0x20
        }frame;
    }ootx;

    uint32_t ootx_sensor_channel = 0;

    string ethaddr;

    boost::shared_ptr<TLV493D> tlv493D0[2];

    bool executeActions(vector<string> actions);
    vector<string> expandBehavior(string name);

};

/** @} */ // end of group1<|MERGE_RESOLUTION|>--- conflicted
+++ resolved
@@ -46,12 +46,9 @@
 #include "roboy_plexus/tlv493d.hpp"
 #include <sys/types.h>
 #include <dirent.h>
-<<<<<<< HEAD
 //#include "roboy_plexus/udpServer.hpp"
 #include "roboy_plexus/handControl.hpp"
-=======
-
->>>>>>> 34b9dc82
+
 
 #define NUM_SENSORS 32
 #define NUMBER_OF_LOADCELLS 8
@@ -71,14 +68,8 @@
  */
 class RoboyPlexus{
 public:
-<<<<<<< HEAD
-    RoboyPlexus(vector<int32_t *> &myo_base, vector<int32_t*> &i2c_base = DEFAULT_POINTER_VECTOR,
+    RoboyPlexus(MyoControlPtr myoControl, vector<int32_t *> &myo_base, vector<int32_t*> &i2c_base = DEFAULT_POINTER_VECTOR,
                 int32_t* darkroom_base = nullptr, vector<int32_t *> &darkroom_ootx_addr = DEFAULT_POINTER_VECTOR,
-=======
-    RoboyPlexus(boost::shared_ptr<MyoControl> myoControl_, vector<int32_t*> &i2c_base = DEFAULT_POINTER_VECTOR,
-                vector<vector<int32_t>> &deviceIDs = DEFAULT_VECTOR_VECTOR, int32_t* darkroom_base = nullptr,
-                vector<int32_t *> &darkroom_ootx_addr = DEFAULT_POINTER_VECTOR,
->>>>>>> 34b9dc82
                 int32_t *adc_base = nullptr);
     ~RoboyPlexus();
 private:
@@ -274,12 +265,7 @@
 
     ros::NodeHandlePtr nh;
     boost::shared_ptr<ros::AsyncSpinner> spinner;
-<<<<<<< HEAD
-    ros::Subscriber motorCommand_sub, startRecordTrajectory_sub, stopRecordTrajectory_sub, saveBehavior_sub, handCommand_sub;
-=======
-    ros::Subscriber motorCommand_sub, startRecordTrajectory_sub, stopRecordTrajectory_sub, saveBehavior_sub,
-            enablePlayback_sub;
->>>>>>> 34b9dc82
+    ros::Subscriber motorCommand_sub, startRecordTrajectory_sub, stopRecordTrajectory_sub, saveBehavior_sub, handCommand_sub, enablePlayback_sub;
     ros::Publisher motorStatus_pub, darkroom_pub, darkroom_ootx_pub, jointStatus_pub, adc_pub, gsensor_pub,
             motorAngle_pub, magneticSensor_pub;
     ros::ServiceServer motorConfig_srv, controlMode_srv, emergencyStop_srv, motorCalibration_srv,
