--- conflicted
+++ resolved
@@ -105,13 +105,8 @@
             # include/roboy_plexus/interfaces/motorControl.hpp
             include/roboy_plexus/sensors/BallJoint.hpp
             )
-<<<<<<< HEAD
-    ament_target_dependencies(roboy_plexus rclcpp sensor_msgs roboy_middleware_msgs roboy_control_msgs yaml-cpp )
-    target_link_libraries( roboy_plexus  ${TinyXML_LIBRARIES} yaml-cpp -lpthread -lrt  )
-=======
     ament_target_dependencies(roboy_plexus rclcpp common_utilities sensor_msgs roboy_middleware_msgs roboy_control_msgs yaml-cpp )
     target_link_libraries( roboy_plexus  ${common_utilities_LIBRARIES} ${TinyXML_LIBRARIES} yaml-cpp -lpthread -lrt  )
->>>>>>> d7280dcf
 
 #    add_executable( automaticRoboyPlexusLauncher src/utility/ROS_MASTER_URI_receiver.cpp src/utility/UDPSocket.cpp)
 #    target_link_libraries( automaticRoboyPlexusLauncher -lpthread -lrt ${ros_LIBRARIES} )
