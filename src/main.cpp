--- conflicted
+++ resolved
@@ -1,191 +1,186 @@
-/*
-    BSD 3-Clause License
-
-    Copyright (c) 2017, Roboy
-            All rights reserved.
-
-    Redistribution and use in source and binary forms, with or without
-            modification, are permitted provided that the following conditions are met:
-
-    * Redistributions of source code must retain the above copyright notice, this
-    list of conditions and the following disclaimer.
-
-    * Redistributions in binary form must reproduce the above copyright notice,
-    this list of conditions and the following disclaimer in the documentation
-    and/or other materials provided with the distribution.
-
-    * Neither the name of the copyright holder nor the names of its
-    contributors may be used to endorse or promote products derived from
-    this software without specific prior written permission.
-
-    THIS SOFTWARE IS PROVIDED BY THE COPYRIGHT HOLDERS AND CONTRIBUTORS "AS IS"
-    AND ANY EXPRESS OR IMPLIED WARRANTIES, INCLUDING, BUT NOT LIMITED TO, THE
-            IMPLIED WARRANTIES OF MERCHANTABILITY AND FITNESS FOR A PARTICULAR PURPOSE ARE
-    DISCLAIMED. IN NO EVENT SHALL THE COPYRIGHT HOLDER OR CONTRIBUTORS BE LIABLE
-            FOR ANY DIRECT, INDIRECT, INCIDENTAL, SPECIAL, EXEMPLARY, OR CONSEQUENTIAL
-            DAMAGES (INCLUDING, BUT NOT LIMITED TO, PROCUREMENT OF SUBSTITUTE GOODS OR
-            SERVICES; LOSS OF USE, DATA, OR PROFITS; OR BUSINESS INTERRUPTION) HOWEVER
-            CAUSED AND ON ANY THEORY OF LIABILITY, WHETHER IN CONTRACT, STRICT LIABILITY,
-    OR TORT (INCLUDING NEGLIGENCE OR OTHERWISE) ARISING IN ANY WAY OUT OF THE USE
-    OF THIS SOFTWARE, EVEN IF ADVISED OF THE POSSIBILITY OF SUCH DAMAGE.
-
-    author: Simon Trendel ( simon.trendel@tum.de ), 2018
-    description: main
-*/
-
-
-
-#include <stdio.h>
-#include <unistd.h>
-#include <fcntl.h>
-#include <sys/mman.h>
-#include "hwlib.h"
-#include "socal/hps.h"
-#include "roboy_plexus/hps_0.h"
-#include "roboy_plexus/roboyPlexus.hpp"
-#include <ros/ros.h>
-
-using namespace std;
-
-#define ALT_LWFPGASLVS_OFST 0xFF200000
-#define HW_REGS_BASE ( ALT_STM_OFST )
-#define HW_REGS_SPAN ( 0x04000000 )
-#define HW_REGS_MASK ( HW_REGS_SPAN - 1 )
-
-int main(int argc, char *argv[]) {
-
-    void *virtual_base;
-    int fd;
-    int32_t *h2p_lw_led_addr;
-    int32_t *h2p_lw_adc_addr;
-    int32_t *h2p_lw_darkroom_addr;
-    vector<int32_t*> h2p_lw_darkroom_ootx_addr;
-    vector<int32_t*> h2p_lw_myo_addr;
-    vector<int32_t*> h2p_lw_i2c_addr;
-
-//     map the address space for the LED registers into user space so we can interact with them.
-//     we'll actually map in the entire CSR span of the HPS since we want to access various registers within that span
-
-    if( ( fd = open( "/dev/mem", ( O_RDWR | O_SYNC ) ) ) == -1 ) {
-        printf( "ERROR: could not open \"/dev/mem\"...\n" );
-        return( 1 );
-    }
-
-    virtual_base = mmap( NULL, HW_REGS_SPAN, ( PROT_READ | PROT_WRITE ), MAP_SHARED, fd, HW_REGS_BASE );
-
-    if( virtual_base == MAP_FAILED ) {
-        printf( "ERROR: mmap() failed...\n" );
-        close( fd );
-        return( 1 );
-    }
-
-    h2p_lw_led_addr = (int32_t*)(virtual_base + ( ( unsigned long  )( ALT_LWFPGASLVS_OFST + LED_BASE ) & ( unsigned long)( HW_REGS_MASK )) );
-
-    h2p_lw_myo_addr.push_back((int32_t*)(virtual_base + ( ( unsigned long  )( ALT_LWFPGASLVS_OFST + MYOCONTROL_0_BASE ) & ( unsigned long)( HW_REGS_MASK )) ));
-    h2p_lw_myo_addr.push_back((int32_t*)(virtual_base + ( ( unsigned long  )( ALT_LWFPGASLVS_OFST + MYOCONTROL_1_BASE ) & ( unsigned long)( HW_REGS_MASK )) ));
-//
-    h2p_lw_i2c_addr.push_back((int32_t*)(virtual_base + ( ( unsigned long  )( ALT_LWFPGASLVS_OFST + I2C_0_BASE ) & ( unsigned long)( HW_REGS_MASK )) ));
-    h2p_lw_i2c_addr.push_back((int32_t*)(virtual_base + ( ( unsigned long  )( ALT_LWFPGASLVS_OFST + I2C_1_BASE ) & ( unsigned long)( HW_REGS_MASK )) ));
-    h2p_lw_i2c_addr.push_back((int32_t*)(virtual_base + ( ( unsigned long  )( ALT_LWFPGASLVS_OFST + I2C_2_BASE ) & ( unsigned long)( HW_REGS_MASK )) ));
-    h2p_lw_i2c_addr.push_back((int32_t*)(virtual_base + ( ( unsigned long  )( ALT_LWFPGASLVS_OFST + I2C_3_BASE ) & ( unsigned long)( HW_REGS_MASK )) ));
-    h2p_lw_i2c_addr.push_back((int32_t*)(virtual_base + ( ( unsigned long  )( ALT_LWFPGASLVS_OFST + I2C_4_BASE ) & ( unsigned long)( HW_REGS_MASK )) ));
-//
-    h2p_lw_darkroom_addr = (int32_t*)(virtual_base + ( ( unsigned long  )( ALT_LWFPGASLVS_OFST + DARKROOM_0_BASE ) & ( unsigned long)( HW_REGS_MASK )) );
-
-    h2p_lw_darkroom_ootx_addr.push_back((int32_t*)(virtual_base + ( ( unsigned long  )( ALT_LWFPGASLVS_OFST + DARKROOMOOTXDECODER_0_BASE ) & ( unsigned long)( HW_REGS_MASK )) ));
-//
-    h2p_lw_adc_addr = (int32_t*)(virtual_base + ( ( unsigned long  )( ALT_LWFPGASLVS_OFST + ADC_LTC2308_0_BASE ) & ( unsigned long)( HW_REGS_MASK )) );
-//
-//    vector<vector<int>> deviceIDs = {{0xC},{0x0}};
-
-//    I2C i2c(h2p_lw_i2c_addr[4]);
-//    vector<uint8_t> active_devices;
-//    i2c.checkAddressSpace(0,255,active_devices);
-//    ROS_INFO("found %ld active devices", active_devices.size());
-//    for(auto device:active_devices)
-//        printf("%x\t",device);
-//    cout << endl;
-
-
-    auto myoControl = boost::shared_ptr<MyoControl>(new MyoControl(h2p_lw_myo_addr, h2p_lw_adc_addr));
-
-<<<<<<< HEAD
-    RoboyPlexus roboyPlexus(h2p_lw_myo_addr, h2p_lw_i2c_addr, h2p_lw_darkroom_addr, h2p_lw_darkroom_ootx_addr, h2p_lw_adc_addr);
-=======
-    RoboyPlexus roboyPlexus(myoControl, h2p_lw_i2c_addr, deviceIDs,
-                            h2p_lw_darkroom_addr, h2p_lw_darkroom_ootx_addr, h2p_lw_adc_addr);
->>>>>>> 34b9dc82
-
-//    auto nh2 = ros::NodeHandlePtr(new ros::NodeHandle);
-//    FibonacciAction fibonacci("fibonacci");
-    PerformMovementAction performMovementAction(myoControl,"movement_server");
-    PerformMovementsAction performMovementsAction(myoControl,"movements_server");
-
-    uint8_t mask = 0x1;
-    ros::Rate rate(10);
-    while(ros::ok()){
-        mask<<=1;
-        *h2p_lw_led_addr = mask;
-        rate.sleep();
-        if(mask==0x80)
-            mask = 0x1;
-    }
-
-
-
-////    I2C i2c(h2p_lw_i2c_addr[0]);
-////    vector<uint8_t> data;
-////    i2c.read(LSM9DS1_ADDRESS_ACCELGYRO,0x80 | 0x18,6,data);
-////    for(auto d:data)
-////        printf("%x\t",d);
-////    printf("\n");
-////
-////
-////    Adafruit_LSM9DS1 lsm(0,h2p_lw_i2c_addr[0]);
-////    while(!lsm.begin()){
-////        usleep(100);
-////        ROS_WARN_THROTTLE(1, "no lsm detected");
-////    }
-////
-////    // 1.) Set the accelerometer range
-////    lsm.setupAccel(lsm.LSM9DS1_ACCELRANGE_2G);
-////    //lsm.setupAccel(lsm.LSM9DS1_ACCELRANGE_4G);
-////    //lsm.setupAccel(lsm.LSM9DS1_ACCELRANGE_8G);
-////    //lsm.setupAccel(lsm.LSM9DS1_ACCELRANGE_16G);
-////
-////    // 2.) Set the magnetometer sensitivity
-////    lsm.setupMag(lsm.LSM9DS1_MAGGAIN_4GAUSS);
-////    //lsm.setupMag(lsm.LSM9DS1_MAGGAIN_8GAUSS);
-////    //lsm.setupMag(lsm.LSM9DS1_MAGGAIN_12GAUSS);
-////    //lsm.setupMag(lsm.LSM9DS1_MAGGAIN_16GAUSS);
-////
-////    // 3.) Setup the gyroscope
-//////    lsm.setupGyro(lsm.LSM9DS1_GYROSCALE_245DPS);
-////    lsm.setupGyro(lsm.LSM9DS1_GYROSCALE_500DPS);
-////    //lsm.setupGyro(lsm.LSM9DS1_GYROSCALE_2000DPS);
-////
-////    ros::Rate rate(10);
-////    while(ros::ok()){
-////        lsm.read();  /* ask it to read in the data */
-////
-////        /* Get a new sensor event */
-////        sensors_event_t a, m, g, temp;
-////
-////        lsm.getEvent(&a, &m, &g, &temp);
-////
-////        ROS_INFO("%f\t%f\t%f\t%f\t%f\t%f", a.acceleration.x, a.acceleration.y, a.acceleration.z,
-////                 g.gyro.x, g.gyro.y, g.gyro.z, temp.temperature);
-////        rate.sleep();
-////    }
-
-    // clean up our memory mapping and exit
-    if( munmap( virtual_base, HW_REGS_SPAN ) != 0 ) {
-        printf( "ERROR: munmap() failed...\n" );
-        close( fd );
-        return( 1 );
-    }
-
-    close( fd );
-
-    return( 0 );
+/*
+    BSD 3-Clause License
+
+    Copyright (c) 2017, Roboy
+            All rights reserved.
+
+    Redistribution and use in source and binary forms, with or without
+            modification, are permitted provided that the following conditions are met:
+
+    * Redistributions of source code must retain the above copyright notice, this
+    list of conditions and the following disclaimer.
+
+    * Redistributions in binary form must reproduce the above copyright notice,
+    this list of conditions and the following disclaimer in the documentation
+    and/or other materials provided with the distribution.
+
+    * Neither the name of the copyright holder nor the names of its
+    contributors may be used to endorse or promote products derived from
+    this software without specific prior written permission.
+
+    THIS SOFTWARE IS PROVIDED BY THE COPYRIGHT HOLDERS AND CONTRIBUTORS "AS IS"
+    AND ANY EXPRESS OR IMPLIED WARRANTIES, INCLUDING, BUT NOT LIMITED TO, THE
+            IMPLIED WARRANTIES OF MERCHANTABILITY AND FITNESS FOR A PARTICULAR PURPOSE ARE
+    DISCLAIMED. IN NO EVENT SHALL THE COPYRIGHT HOLDER OR CONTRIBUTORS BE LIABLE
+            FOR ANY DIRECT, INDIRECT, INCIDENTAL, SPECIAL, EXEMPLARY, OR CONSEQUENTIAL
+            DAMAGES (INCLUDING, BUT NOT LIMITED TO, PROCUREMENT OF SUBSTITUTE GOODS OR
+            SERVICES; LOSS OF USE, DATA, OR PROFITS; OR BUSINESS INTERRUPTION) HOWEVER
+            CAUSED AND ON ANY THEORY OF LIABILITY, WHETHER IN CONTRACT, STRICT LIABILITY,
+    OR TORT (INCLUDING NEGLIGENCE OR OTHERWISE) ARISING IN ANY WAY OUT OF THE USE
+    OF THIS SOFTWARE, EVEN IF ADVISED OF THE POSSIBILITY OF SUCH DAMAGE.
+
+    author: Simon Trendel ( simon.trendel@tum.de ), 2018
+    description: main
+*/
+
+
+
+#include <stdio.h>
+#include <unistd.h>
+#include <fcntl.h>
+#include <sys/mman.h>
+#include "hwlib.h"
+#include "socal/hps.h"
+#include "roboy_plexus/hps_0.h"
+#include "roboy_plexus/roboyPlexus.hpp"
+#include <ros/ros.h>
+
+using namespace std;
+
+#define ALT_LWFPGASLVS_OFST 0xFF200000
+#define HW_REGS_BASE ( ALT_STM_OFST )
+#define HW_REGS_SPAN ( 0x04000000 )
+#define HW_REGS_MASK ( HW_REGS_SPAN - 1 )
+
+int main(int argc, char *argv[]) {
+
+    void *virtual_base;
+    int fd;
+    int32_t *h2p_lw_led_addr;
+    int32_t *h2p_lw_adc_addr;
+    int32_t *h2p_lw_darkroom_addr;
+    vector<int32_t*> h2p_lw_darkroom_ootx_addr;
+    vector<int32_t*> h2p_lw_myo_addr;
+    vector<int32_t*> h2p_lw_i2c_addr;
+
+//     map the address space for the LED registers into user space so we can interact with them.
+//     we'll actually map in the entire CSR span of the HPS since we want to access various registers within that span
+
+    if( ( fd = open( "/dev/mem", ( O_RDWR | O_SYNC ) ) ) == -1 ) {
+        printf( "ERROR: could not open \"/dev/mem\"...\n" );
+        return( 1 );
+    }
+
+    virtual_base = mmap( NULL, HW_REGS_SPAN, ( PROT_READ | PROT_WRITE ), MAP_SHARED, fd, HW_REGS_BASE );
+
+    if( virtual_base == MAP_FAILED ) {
+        printf( "ERROR: mmap() failed...\n" );
+        close( fd );
+        return( 1 );
+    }
+
+    h2p_lw_led_addr = (int32_t*)(virtual_base + ( ( unsigned long  )( ALT_LWFPGASLVS_OFST + LED_BASE ) & ( unsigned long)( HW_REGS_MASK )) );
+
+    h2p_lw_myo_addr.push_back((int32_t*)(virtual_base + ( ( unsigned long  )( ALT_LWFPGASLVS_OFST + MYOCONTROL_0_BASE ) & ( unsigned long)( HW_REGS_MASK )) ));
+    h2p_lw_myo_addr.push_back((int32_t*)(virtual_base + ( ( unsigned long  )( ALT_LWFPGASLVS_OFST + MYOCONTROL_1_BASE ) & ( unsigned long)( HW_REGS_MASK )) ));
+//
+    h2p_lw_i2c_addr.push_back((int32_t*)(virtual_base + ( ( unsigned long  )( ALT_LWFPGASLVS_OFST + I2C_0_BASE ) & ( unsigned long)( HW_REGS_MASK )) ));
+    h2p_lw_i2c_addr.push_back((int32_t*)(virtual_base + ( ( unsigned long  )( ALT_LWFPGASLVS_OFST + I2C_1_BASE ) & ( unsigned long)( HW_REGS_MASK )) ));
+    h2p_lw_i2c_addr.push_back((int32_t*)(virtual_base + ( ( unsigned long  )( ALT_LWFPGASLVS_OFST + I2C_2_BASE ) & ( unsigned long)( HW_REGS_MASK )) ));
+    h2p_lw_i2c_addr.push_back((int32_t*)(virtual_base + ( ( unsigned long  )( ALT_LWFPGASLVS_OFST + I2C_3_BASE ) & ( unsigned long)( HW_REGS_MASK )) ));
+    h2p_lw_i2c_addr.push_back((int32_t*)(virtual_base + ( ( unsigned long  )( ALT_LWFPGASLVS_OFST + I2C_4_BASE ) & ( unsigned long)( HW_REGS_MASK )) ));
+//
+    h2p_lw_darkroom_addr = (int32_t*)(virtual_base + ( ( unsigned long  )( ALT_LWFPGASLVS_OFST + DARKROOM_0_BASE ) & ( unsigned long)( HW_REGS_MASK )) );
+
+    h2p_lw_darkroom_ootx_addr.push_back((int32_t*)(virtual_base + ( ( unsigned long  )( ALT_LWFPGASLVS_OFST + DARKROOMOOTXDECODER_0_BASE ) & ( unsigned long)( HW_REGS_MASK )) ));
+//
+    h2p_lw_adc_addr = (int32_t*)(virtual_base + ( ( unsigned long  )( ALT_LWFPGASLVS_OFST + ADC_LTC2308_0_BASE ) & ( unsigned long)( HW_REGS_MASK )) );
+//
+//    vector<vector<int>> deviceIDs = {{0xC},{0x0}};
+
+//    I2C i2c(h2p_lw_i2c_addr[4]);
+//    vector<uint8_t> active_devices;
+//    i2c.checkAddressSpace(0,255,active_devices);
+//    ROS_INFO("found %ld active devices", active_devices.size());
+//    for(auto device:active_devices)
+//        printf("%x\t",device);
+//    cout << endl;
+
+
+    MyoControlPtr myoControl = MyoControlPtr(new MyoControl(h2p_lw_myo_addr, h2p_lw_adc_addr));
+
+    RoboyPlexus roboyPlexus(myoControl, h2p_lw_myo_addr, h2p_lw_i2c_addr, h2p_lw_darkroom_addr, h2p_lw_darkroom_ootx_addr, h2p_lw_adc_addr);
+
+//    auto nh2 = ros::NodeHandlePtr(new ros::NodeHandle);
+//    FibonacciAction fibonacci("fibonacci");
+    PerformMovementAction performMovementAction(myoControl,"movement_server");
+    PerformMovementsAction performMovementsAction(myoControl,"movements_server");
+
+    uint8_t mask = 0x1;
+    ros::Rate rate(10);
+    while(ros::ok()){
+        mask<<=1;
+        *h2p_lw_led_addr = mask;
+        rate.sleep();
+        if(mask==0x80)
+            mask = 0x1;
+    }
+
+
+
+////    I2C i2c(h2p_lw_i2c_addr[0]);
+////    vector<uint8_t> data;
+////    i2c.read(LSM9DS1_ADDRESS_ACCELGYRO,0x80 | 0x18,6,data);
+////    for(auto d:data)
+////        printf("%x\t",d);
+////    printf("\n");
+////
+////
+////    Adafruit_LSM9DS1 lsm(0,h2p_lw_i2c_addr[0]);
+////    while(!lsm.begin()){
+////        usleep(100);
+////        ROS_WARN_THROTTLE(1, "no lsm detected");
+////    }
+////
+////    // 1.) Set the accelerometer range
+////    lsm.setupAccel(lsm.LSM9DS1_ACCELRANGE_2G);
+////    //lsm.setupAccel(lsm.LSM9DS1_ACCELRANGE_4G);
+////    //lsm.setupAccel(lsm.LSM9DS1_ACCELRANGE_8G);
+////    //lsm.setupAccel(lsm.LSM9DS1_ACCELRANGE_16G);
+////
+////    // 2.) Set the magnetometer sensitivity
+////    lsm.setupMag(lsm.LSM9DS1_MAGGAIN_4GAUSS);
+////    //lsm.setupMag(lsm.LSM9DS1_MAGGAIN_8GAUSS);
+////    //lsm.setupMag(lsm.LSM9DS1_MAGGAIN_12GAUSS);
+////    //lsm.setupMag(lsm.LSM9DS1_MAGGAIN_16GAUSS);
+////
+////    // 3.) Setup the gyroscope
+//////    lsm.setupGyro(lsm.LSM9DS1_GYROSCALE_245DPS);
+////    lsm.setupGyro(lsm.LSM9DS1_GYROSCALE_500DPS);
+////    //lsm.setupGyro(lsm.LSM9DS1_GYROSCALE_2000DPS);
+////
+////    ros::Rate rate(10);
+////    while(ros::ok()){
+////        lsm.read();  /* ask it to read in the data */
+////
+////        /* Get a new sensor event */
+////        sensors_event_t a, m, g, temp;
+////
+////        lsm.getEvent(&a, &m, &g, &temp);
+////
+////        ROS_INFO("%f\t%f\t%f\t%f\t%f\t%f", a.acceleration.x, a.acceleration.y, a.acceleration.z,
+////                 g.gyro.x, g.gyro.y, g.gyro.z, temp.temperature);
+////        rate.sleep();
+////    }
+
+    // clean up our memory mapping and exit
+    if( munmap( virtual_base, HW_REGS_SPAN ) != 0 ) {
+        printf( "ERROR: munmap() failed...\n" );
+        close( fd );
+        return( 1 );
+    }
+
+    close( fd );
+
+    return( 0 );
 }