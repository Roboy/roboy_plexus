--- conflicted
+++ resolved
@@ -35,11 +35,7 @@
         MYO_WRITE_elbow_joint_deadband(myo_base, 100);
         MYO_WRITE_elbow_joint_angle_setpoint(myo_base, 0);
         MYO_WRITE_elbow_joint_angle_device_id(myo_base, elbowDeviceID);
-<<<<<<< HEAD
-        MYO_WRITE_elbow_joint_control(myo_base, true);
-=======
         MYO_WRITE_elbow_joint_control(myo_base, elbow_joint_controller_active);
->>>>>>> 8ba2215b
 
         ROS_INFO("Configuring elbow joint with"
                          "\nKp %d\nKd %d\nagonist %d"
@@ -70,11 +66,7 @@
         MYO_WRITE_wrist_joint_deadband(myo_base, 100);
         MYO_WRITE_wrist_joint_angle_setpoint(myo_base, 0);
         MYO_WRITE_wrist_joint_angle_device_id(myo_base, wristDeviceID);
-<<<<<<< HEAD
-        MYO_WRITE_wrist_joint_control(myo_base, true);
-=======
         MYO_WRITE_wrist_joint_control(myo_base, elbow_joint_controller_active);
->>>>>>> 8ba2215b
 
         ROS_INFO("Configuring wrist joint with"
                          "\nKp %d\nKd %d\nagonist %d"
